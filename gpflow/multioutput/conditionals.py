# Copyright 2018 GPflow authors
#
# Licensed under the Apache License, Version 2.0 (the "License");
# you may not use this file except in compliance with the License.
# You may obtain a copy of the License at
#
# http://www.apache.org/licenses/LICENSE-2.0
#
# Unless required by applicable law or agreed to in writing, software
# distributed under the License is distributed on an "AS IS" BASIS,
# WITHOUT WARRANTIES OR CONDITIONS OF ANY KIND, either express or implied.
# See the License for the specific language governing permissions and
# limitations under the License.

import tensorflow as tf

from .features import SeparateIndependentMof, SharedIndependentMof, MixedKernelSharedMof
from .kernels import Kuf, Kuu
from .kernels import Mok, SharedIndependentMok, SeparateIndependentMok, SeparateMixedMok
from .. import settings
from ..conditionals import base_conditional, expand_independent_outputs, sample_mvn
from ..decors import name_scope
from ..dispatch import conditional, sample_conditional
from ..features import InducingPoints
from ..kernels import Combination


# TODO: Make all output shapes of conditionals equal: dependent on full_cov and full_cov_output
# TODO: Add tensorflow assertions of shapes
# TODO: extract duplicate code (if possible)

# ----------------------------------------------------------------------------
############################### CONDITIONAL ##################################
# ----------------------------------------------------------------------------

@conditional.register(object, SharedIndependentMof, SharedIndependentMok, object)
@name_scope("conditional")
def _conditional(Xnew, feat, kern, f, *, full_cov=False, full_cov_output=False, q_sqrt=None, white=False):
    """
    """
    print("Conditional: SharedIndependentMof - SharedIndepedentMok")
    Kmm = Kuu(feat, kern, jitter=settings.numerics.jitter_level)  # M x M
    Kmn = Kuf(feat, kern, Xnew)  # M x N
    if full_cov:
        Knn = kern.K(Xnew, full_cov_output=False)[..., 0]  # N x N
    else:
        Knn = kern.Kdiag(Xnew, full_cov_output=False)[..., 0]  # N
<<<<<<< HEAD
    fmean, fvar = base_conditional(Kmn, Kmm, Knn, f, full_cov=full_cov, q_sqrt=q_sqrt, white=white)  # N x P,  P x N x N or N x P
=======
    fmean, fvar = base_conditional(Kmn, Kmm, Knn, f, full_cov=full_cov, q_sqrt=q_sqrt,
                                   white=white)  # N x P,  N x (x N) x P
>>>>>>> a7875bfd
    return fmean, expand_independent_outputs(fvar, full_cov, full_cov_output)


@conditional.register(object, SeparateIndependentMof, SeparateIndependentMok, object)
@conditional.register(object, SharedIndependentMof, SeparateIndependentMok, object)
@conditional.register(object, SeparateIndependentMof, SharedIndependentMok, object)
@name_scope("conditional")
def _conditional(Xnew, feat, kern, f, *, full_cov=False, full_cov_output=False, q_sqrt=None, white=False):
    """
    Multi-output GP with independent GP priors.
    Number of latent processes equals the number of outputs (L = P). Expected kernels:
     Kmm
    :param f: M x P
    :param q_sqrt: M x P  or  P x M x M
    :return: N x P ,
    """
    print("Conditional")
    print("object, SharedIndependentMof, SeparateIndependentMok, object")
    print("object, SeparateIndependentMof, SharedIndependentMok, object")
    print("object, SeparateIndependentMof, SeparateIndependentMok, object")
    # Following are: P x M x M  -  P x M x N  -  P x N(x N)
    Kmms = Kuu(feat, kern, jitter=settings.numerics.jitter_level)  # P x M x M
    Kmns = Kuf(feat, kern, Xnew)  # P x M x N
    # TODO(VD) is this still necessary
    kern_list = kern.kern_list if isinstance(kern, Combination) else [kern.kern] * len(feat.feat_list)
    Knns = tf.stack([k.K(Xnew) if full_cov else k.Kdiag(Xnew) for k in kern_list], axis=0)
    fs = tf.transpose(f)[:, :, None]  # P x M x 1
    # P x 1 x M x M  or  P x M x 1
    q_sqrts = tf.transpose(q_sqrt)[:, :, None] if q_sqrt.shape.ndims == 2 else q_sqrt[:, None, :, :]

    def single_gp_conditional(t):
        Kmm, Kmn, Knn, f, q_sqrt = t
        return base_conditional(Kmn, Kmm, Knn, f, full_cov=full_cov, q_sqrt=q_sqrt, white=white)

    rmu, rvar = tf.map_fn(single_gp_conditional,
                          (Kmms, Kmns, Knns, fs, q_sqrts),
                          (settings.float_type, settings.float_type))  # P x N x 1  ,  P x 1 x N x N or P x N x 1

    fmu = tf.matrix_transpose(rmu[:, :, 0])  # N x P
    if full_cov:
        fvar = tf.transpose(fvar[..., 0])  # N x P
    else:
        fvar = rvar[:, 0, :, :]  # P x N x N

    # if full_cov_output and full_cov:
    #     fvar = tf.diag(tf.transpose(fvar, [1, 2, 0]))
    #     fvar = tf.transpose(fvar, [0, 2, 1, 3])  # N x P x N x P
    # elif not full_cov_output and full_cov:
    #     pass  # P x N x N
    # elif full_cov_output and not full_cov:
    #     fvar = tf.diag(tf.matrix_transpose(fvar))  # N x P x P
    # elif not full_cov_output and not full_cov:
    #     fvar = tf.matrix_transpose(fvar)  # N x P

    return fmu, expand_independent_outputs(fvar)


@conditional.register(object, (SharedIndependentMof, SeparateIndependentMof), SeparateMixedMok, object)
@name_scope("conditional")
def _conditional(Xnew, feat, kern, f, *, full_cov=False, full_cov_output=False, q_sqrt=None, white=False):
    """
    Multi-output GP with independent GP priors
    :param Xnew:
    :param feat:
    :param kern:
    :param f: M x L
    :param full_cov:
    :param full_cov_output:
    :param q_sqrt: L x M  or L x M x M
    :param white:
    :return:
    """
    print("Conditional: (SharedIndependentMof, SeparateIndepedentMof) - SeparateMixedMok")
    Kmm = Kuu(feat, kern, jitter=settings.numerics.jitter_level)  # L x M x M
    Kmn = Kuf(feat, kern, Xnew)  # M x L x N x P
    Knn = kern.K(Xnew, full_cov_output=full_cov_output) if full_cov \
        else kern.Kdiag(Xnew, full_cov_output=full_cov_output)  # N x P(x N)x P  or  N x P(x P)

    return independent_interdomain_conditional(Kmn, Kmm, Knn, f, full_cov=full_cov, full_cov_output=full_cov_output,
                                               q_sqrt=q_sqrt, white=white)


@conditional.register(object, InducingPoints, Mok, object)
@name_scope("conditional")
def _conditional(Xnew, feat, kern, f, *, full_cov=False, full_cov_output=False, q_sqrt=None, white=False):
    """
    Multi-output GP with fully correlated inducing variables.
    The inducing variables are shaped in the same way as evaluations of K, to allow a default
    inducing point scheme for multi-output kernels.

     Kmm : M x L x M x P
     Kmn : M x L x N x P

    :param f: ML x 1
    :param q_sqrt: ML x 1  or  1 x ML x ML
    """
    print("Conditional: InducingPoints -- Mok")
    Kmm = Kuu(feat, kern, jitter=settings.numerics.jitter_level)  # M x L x M x P
    Kmn = Kuf(feat, kern, Xnew)  # M x L x N x P
    Knn = kern.K(Xnew, full_cov_output=full_cov_output) if full_cov \
        else kern.Kdiag(Xnew, full_cov_output=full_cov_output)  # N x P(x N)x P  or  N x P(x P)

    M, L, N, K = [tf.shape(Kmn)[i] for i in range(Kmn.shape.ndims)]
    Kmm = tf.reshape(Kmm, (M * L, M * L))

    if full_cov == full_cov_output:
        Kmn = tf.reshape(Kmn, (M * L, N * K))
        Knn = tf.reshape(Knn, (N * K, N * K)) if full_cov else tf.reshape(Knn, (N * K,))
        fmean, fvar = base_conditional(Kmn, Kmm, Knn, f, full_cov=full_cov, q_sqrt=q_sqrt, white=white)  # NK x 1, 1 x NK(x NK)
        fmean = tf.reshape(fmean, (N, K))
        fvar = tf.reshape(fvar, (N, K, N, K) if full_cov else (N, K))
    else:
        Kmn = tf.reshape(Kmn, (M * L, N, K))
        fmean, fvar = fully_correlated_conditional(Kmn, Kmm, Knn, f, full_cov=full_cov,
                                                   full_cov_output=full_cov_output, q_sqrt=q_sqrt, white=white)
    return fmean, fvar


@conditional.register(object, MixedKernelSharedMof, SeparateMixedMok, object)
@name_scope("conditional")
def _conditional(Xnew, feat, kern, f, *, full_cov=False, full_cov_output=False, q_sqrt=None, white=False):
    """
    """
    print("conditional: MixedKernelSharedMof, SeparateMixedMok")
    independent_cond = conditional.dispatch(object, SeparateIndependentMof, SeparateIndependentMok, object)
    gmu, gvar = independent_cond(Xnew, feat, kern, f, full_cov=full_cov, q_sqrt=q_sqrt,
                                 full_cov_output=False, white=white)  # N x L, L x N x N or N x L

    gmu = tf.matrix_transpose(gmu)  # L x N
    if not full_cov:
        gvar = tf.matrix_transpose(gvar)  # L x N (x N)

    Wgmu = tf.tensordot(gmu, kern.W, [[0], [1]])  # N x P

    if full_cov_output:
        Wt_expanded = tf.matrix_transpose(kern.W)[:, None, :]  # L x 1 x P
        if full_cov:
            Wt_expanded = tf.expand_dims(Wt_expanded, axis=-1)  # L x 1 x P x 1

        gvarW = tf.expand_dims(gvar, axis=2) * Wt_expanded  # L x N x P (x N)
        WgvarW = tf.tensordot(gvarW, kern.W, [[0], [1]])  # N x P (x N) x P
    else:
        if not full_cov:
            WgvarW = tf.tensordot(gvar, kern.W ** 2, [[0], [1]])  # N x P
        else:
            WgvarW = tf.tensordot(kern.W ** 2, gvar, [[1], [0]])  # P x N (x N)

    return Wgmu, WgvarW


# ----------------------------------------------------------------------------
############################ SAMPLE CONDITIONAL ##############################
# ----------------------------------------------------------------------------

@sample_conditional.register(object, MixedKernelSharedMof, SeparateMixedMok, object)
@name_scope("sample_conditional")
def _sample_conditional(Xnew, feat, kern, f, *, full_cov_output=False, q_sqrt=None, white=False):
    print("sample conditional: MixedKernelSharedMof, SeparateMixedMok")
    independent_cond = conditional.dispatch(object, SeparateIndependentMof, SeparateIndependentMok, object)
    g_mu, g_var = independent_cond(Xnew, feat, kern, f, white=white, q_sqrt=q_sqrt,
                                   full_cov_output=False, full_cov=False)  # N x L, N x L
    g_sample = sample_mvn(g_mu, g_var, "diag")  # N x L
    f_sample = tf.einsum("pl,nl->np", kern.W, g_sample)
    return f_sample


# ----------------------------------------------------------------------------
############################# CONDITIONAL MATHS ##############################
# ----------------------------------------------------------------------------

def independent_interdomain_conditional(Kmn, Kmm, Knn, f, *, full_cov=False, full_cov_output=False,
                                        q_sqrt=None, white=False):
    """
    The inducing outputs u live in the g-space (R^L), 
    therefore Kuf (Kmn) is an interdomain covariance matrix.

    :param Kmn: M x L x N x P
    :param Kmm: L x M x M
    :param Knn: N x P  or  N x N  or  P x N x N  or  N x P x N x P
    :param f: data matrix, M x L
    :param q_sqrt: L x M x M  or  M x L
    :return: N x P  ,  N x R x P x P
    """
    print("independent_interdomain_conditional")
    # TODO: Allow broadcasting over L if priors are shared?
    # TODO: Change Kmn to be L x M x N x P? Saves a transpose...
    M, L, N, P = [tf.shape(Kmn)[i] for i in range(Kmn.shape.ndims)]

    Lm = tf.cholesky(Kmm)  # L x M x M

    # Compute the projection matrix A
    Kmn = tf.reshape(tf.transpose(Kmn, (1, 0, 2, 3)), (L, M, N * P))
    A = tf.matrix_triangular_solve(Lm, Kmn, lower=True)  # L x M x M  *  L x M x NP  ->  L x M x NP
    Ar = tf.reshape(A, (L, M, N, P))

    # compute the covariance due to the conditioning
    if full_cov and full_cov_output:
        fvar = Knn - tf.tensordot(Ar, Ar, [[0, 1], [0, 1]])  # N x P x N x P
    elif full_cov and not full_cov_output:
        At = tf.reshape(tf.transpose(Ar), (P, N, M * L))  # P x N x ML
        fvar = Knn - tf.matmul(At, At, transpose_b=True)  # P x N x N
    elif not full_cov and full_cov_output:
        At = tf.reshape(tf.transpose(Ar, [2, 3, 1, 0]), (N, P, M * L))  # N x P x ML
        fvar = Knn - tf.matmul(At, At, transpose_b=True)  # N x P x P
    elif not full_cov and not full_cov_output:
        fvar = Knn - tf.reshape(tf.reduce_sum(tf.square(A), [0, 1]), (N, P))  # Knn: N x P

    # another backsubstitution in the unwhitened case
    if not white:
        A = tf.matrix_triangular_solve(Lm, Ar)  # L x M x M  *  L x M x NP  ->  L x M x NP
        Ar = tf.reshape(A, (L, M, N, P))

    fmean = tf.tensordot(Ar, f, [[0, 1], [0, 1]])  # N x P

    if q_sqrt is not None:
        Lf = tf.matrix_band_part(q_sqrt, -1, 0)  # L x M x M
        if q_sqrt.shape.ndims == 3:
            LTA = tf.matmul(Lf, A, transpose_a=True)  # L x M x M  *  L x M x NP  ->  L x M x NP
        else:
            raise NotImplementedError()

        if full_cov and full_cov_output:
            LTAr = tf.reshape(LTA, (L * M, N * P))
            fvar = fvar + tf.reshape(tf.matmul(LTAr, LTAr, transpose_a=True), (N, P, N, P))
        elif full_cov and not full_cov_output:
            LTAr = tf.transpose(tf.reshape(LTA, (L * M, N, P)), [0, 3, 1, 2])  # P x LM x N
            fvar = fvar + tf.matmul(LTAr, LTAr, transpose_a=True)  # P x N x N
        elif not full_cov and full_cov_output:
            LTAr = tf.transpose(tf.reshape(LTA, (L * M, N, P)), [1, 0, 2])  # N x LM x P
            fvar = fvar + tf.matmul(LTAr, LTAr, transpose_a=True)  # N x P x P
        elif not full_cov and not full_cov_output:
            fvar = fvar + tf.reshape(tf.reduce_sum(tf.square(LTA), (0, 1)), (N, P))
    return fmean, fvar


def fully_correlated_conditional(Kmn, Kmm, Knn, f, *, full_cov=False, full_cov_output=False, q_sqrt=None, white=False):
    m, v = fully_correlated_conditional_repeat(Kmn, Kmm, Knn, f, full_cov=full_cov,
                                               full_cov_output=full_cov_output, q_sqrt=q_sqrt, white=white)
    return m[0, ...], v[0, ...]


def fully_correlated_conditional_repeat(Kmn, Kmm, Knn, f, *, full_cov=False, full_cov_output=False, q_sqrt=None,
                                        white=False):
    """
    This function handles conditioning of multi-output GPs in the case where the conditioning
    points are all fully correlated, in both the prior and posterior.
    :param Kmn: M x N x K
    :param Kmm: M x M
    :param Knn: N x K  or  N x N  or  K x N x N  or  N x K x N x K
    :param f: data matrix, M x 1
    :param q_sqrt: R x M x M  or  R x M
    :return: R x N x K  ,  R x N x K x K
    """
    print("fully correlated conditional")
    R = tf.shape(f)[1]
    M, N, K = [tf.shape(Kmn)[i] for i in range(Kmn.shape.ndims)]
    Lm = tf.cholesky(Kmm)

    # Compute the projection matrix A
    # Lm: M x M    Kmn: M x NK
    Kmn = tf.reshape(Kmn, (M, N * K))  # M x NK
    A = tf.matrix_triangular_solve(Lm, Kmn, lower=True)  # M x NK
    Ar = tf.reshape(A, (M, N, K))

    # compute the covariance due to the conditioning
    if full_cov and full_cov_output:
        # fvar = Knn - tf.matmul(Ar, Ar, transpose_a=True)  # NK x NK, then reshape?
        fvar = Knn - tf.tensordot(Ar, Ar, [[0], [0]])  # N x K x N x K
    elif full_cov and not full_cov_output:
        At = tf.transpose(Ar)  # K x N x M
        fvar = Knn - tf.matmul(At, At, transpose_b=True)  # K x N x N
    elif not full_cov and full_cov_output:
        # This transpose is annoying
        At = tf.transpose(Ar, [1, 0, 2])  # N x M x K
        # fvar = Knn - tf.einsum('mnk,mnl->nkl', Ar, Ar)
        fvar = Knn - tf.matmul(At, At, transpose_a=True)  # N x K x K
    elif not full_cov and not full_cov_output:
        # Knn: N x K
        fvar = Knn - tf.reshape(tf.reduce_sum(tf.square(A), [0, 1]), (N, K))  # Can also do this with a matmul

    # another backsubstitution in the unwhitened case
    if not white:
        A = tf.matrix_triangular_solve(tf.matrix_transpose(Lm), A, lower=False)  # M x NK
        raise NotImplementedError("Need to verify this.")

    # f: M x R
    fmean = tf.matmul(f, A, transpose_a=True)  # R x M  *  M x NK  ->  R x NK
    fmean = tf.reshape(fmean, (R, N, K))  # R x N x K

    if q_sqrt is not None:
        Lf = tf.matrix_band_part(q_sqrt, -1, 0)  # R x M x M
        if q_sqrt.get_shape().ndims == 3:
            A_tiled = tf.tile(A[None, :, :], tf.stack([R, 1, 1]))  # R x M x NK
            LTA = tf.matmul(Lf, A_tiled, transpose_a=True)  # R x M x NK
        elif q_sqrt.get_shape().ndims == 2:
            raise NotImplementedError("Does not support diagonal q_sqrt yet...")
        else:  # pragma: no cover
            raise ValueError("Bad dimension for q_sqrt: %s" %
                             str(q_sqrt.get_shape().ndims))

        if full_cov and full_cov_output:
            addvar = tf.matmul(LTA, LTA, transpose_a=True)  # R x NK x NK
            fvar = fvar[None, :, :, :, :] + tf.reshape(addvar, (R, N, K, N, K))
        elif full_cov and not full_cov_output:
            LTAr = tf.transpose(tf.reshape(LTA, [R, M, N, K]), [0, 3, 1, 2])  # R x K x M x N
            addvar = tf.matmul(LTAr, LTAr, transpose_a=True)  # R x K x N x N
            fvar = fvar[None, ...] + addvar  # R x K x N x N
        elif not full_cov and full_cov_output:
            LTAr = tf.transpose(tf.reshape(LTA, (R, M, N, K)), [0, 2, 3, 1])  # R x N x K x M
            fvar = fvar[None, ...] + tf.matmul(LTAr, LTAr, transpose_b=True)  # R x N x K x K
        elif not full_cov and not full_cov_output:
            addvar = tf.reshape(tf.reduce_sum(tf.square(LTA), axis=1), (R, N, K))  # R x N x K
            fvar = fvar[None, ...] + addvar  # R x N x K
    return fmean, fvar<|MERGE_RESOLUTION|>--- conflicted
+++ resolved
@@ -45,12 +45,7 @@
         Knn = kern.K(Xnew, full_cov_output=False)[..., 0]  # N x N
     else:
         Knn = kern.Kdiag(Xnew, full_cov_output=False)[..., 0]  # N
-<<<<<<< HEAD
     fmean, fvar = base_conditional(Kmn, Kmm, Knn, f, full_cov=full_cov, q_sqrt=q_sqrt, white=white)  # N x P,  P x N x N or N x P
-=======
-    fmean, fvar = base_conditional(Kmn, Kmm, Knn, f, full_cov=full_cov, q_sqrt=q_sqrt,
-                                   white=white)  # N x P,  N x (x N) x P
->>>>>>> a7875bfd
     return fmean, expand_independent_outputs(fvar, full_cov, full_cov_output)
 
 
