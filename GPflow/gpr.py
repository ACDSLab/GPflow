import tensorflow as tf
from .model import GPModel
from .densities import multivariate_normal
from .mean_functions import Zero
from . import likelihoods
from .tf_hacks import eye


class GPR(GPModel):
    def __init__(self, X, Y, kern, mean_function=Zero()):
        """
        X is a data matrix, size N x D
        Y is a data matrix, size N x R
        kern, mean_function are appropriate GPflow objects

        This is a vanilla implementation of GP regression with a Gaussian
        likelihood.  Multiple columns of Y are treated independently.
        """
        likelihood = likelihoods.Gaussian()
        GPModel.__init__(self, X, Y, kern, likelihood, mean_function)
        self.num_data = X.shape[0]
        self.num_latent = Y.shape[1]

    def build_likelihood(self):
        """
        Constuct a tensorflow function to compute the likelihood.

            \log p(Y, V | theta).

        """
        K = self.kern.K(self.X) + eye(self.num_data) * self.likelihood.variance
        L = tf.cholesky(K)
        m = self.mean_function(self.X)

        return multivariate_normal(self.Y, m, L)

    def build_predict(self, Xnew, full_cov=False):
        """
        Xnew is a data matrix, point at which we want to predict

        This method computes

            p(F* | Y )

        where F* are points on the GP at Xnew, Y are noisy observations at X.

        """
        Kx = self.kern.K(self.X, Xnew)
        K = self.kern.K(self.X) + eye(self.num_data) * self.likelihood.variance
        L = tf.cholesky(K)
        A = tf.matrix_triangular_solve(L, Kx, lower=True)
        V = tf.matrix_triangular_solve(L, self.Y - self.mean_function(self.X))
        fmean = tf.matmul(tf.transpose(A), V) + self.mean_function(Xnew)
        if full_cov:
            fvar = self.kern.K(Xnew) - tf.matmul(tf.transpose(A), A)
            shape = tf.pack([1, 1, tf.shape(self.Y)[1]])
            fvar = tf.tile(tf.expand_dims(fvar, 2), shape)
        else:
<<<<<<< HEAD
            fvar = self.kern.Kdiag(Xnew) - tf.reduce_sum(tf.square(A), 0)
            fvar = tf.tile(tf.reshape(fvar, (-1, 1)), [1, self.Y.shape[1]])
=======
            fvar = self.kern.Kdiag(Xnew) - tf.reduce_sum(tf.square(A), reduction_indices=0)
            fvar = tf.tile(tf.reshape(fvar, (-1,1)), [1, self.Y.shape[1]])
>>>>>>> 9d770b04
        return fmean, fvar<|MERGE_RESOLUTION|>--- conflicted
+++ resolved
@@ -56,11 +56,6 @@
             shape = tf.pack([1, 1, tf.shape(self.Y)[1]])
             fvar = tf.tile(tf.expand_dims(fvar, 2), shape)
         else:
-<<<<<<< HEAD
             fvar = self.kern.Kdiag(Xnew) - tf.reduce_sum(tf.square(A), 0)
             fvar = tf.tile(tf.reshape(fvar, (-1, 1)), [1, self.Y.shape[1]])
-=======
-            fvar = self.kern.Kdiag(Xnew) - tf.reduce_sum(tf.square(A), reduction_indices=0)
-            fvar = tf.tile(tf.reshape(fvar, (-1,1)), [1, self.Y.shape[1]])
->>>>>>> 9d770b04
         return fmean, fvar