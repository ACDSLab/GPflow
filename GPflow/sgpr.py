--- conflicted
+++ resolved
@@ -25,22 +25,6 @@
 
 
 class SGPR(GPModel):
-<<<<<<< HEAD
-
-    def __init__(self, X, Y, kern, Z, mean_function=Zero()):
-        """
-        This Sparse Variational GP regression. The key reference is
-
-        @inproceedings{titsias2009variational,
-          title={Variational learning of inducing variables in
-                 sparse Gaussian processes},
-          author={Titsias, Michalis K},
-          booktitle={International Conference on
-                     Artificial Intelligence and Statistics},
-          pages={567--574},
-          year={2009}
-        }
-=======
     """
     Sparse Variational GP regression. The key reference is
 
@@ -55,8 +39,6 @@
         pages={567--574},
         year={2009}
       }
->>>>>>> 60d2f59f
-
 
 
     """
